#!/usr/bin/env node

import chalk from "chalk";
import glob from "glob";

import { formatFileStructure } from "./index/formatFileStructure";
import { version } from "../package.json";

const { argv, env } = process;
const defaults = {
  options: {
    help: false,
    version: false,
  },
  paths: [],
};

type ParsedArgs = {
  options: { help: boolean; version: boolean };
  paths: string[];
};

const printVersion = () => console.log("v" + version);
const printHelp = (exitCode: number) => {
  console.log(
    chalk`{blue butler} - Prettier for file structures.

{bold USAGE}

  {blue butler} [option...] [{underline path}]

  The {underline path} argument can consist of either a {bold file path} or a {bold glob}.

{bold OPTIONS}

  -V, --version            output version number
  -h, --help               output usage information
  `
  );

  return process.exit(exitCode);
};

const parseArgs = (args: any[]): ParsedArgs =>
  args.reduce((acc, arg) => {
    switch (arg) {
      case "-h":
      case "--help":
        acc.options.help = true;
        break;
      case "-V":
      case "--version":
        acc.options.version = true;
        break;
      default:
        acc.paths.push(arg);
    }

    return acc;
  }, defaults);

const run = (args: any[]) => {
  const { options, paths } = parseArgs(args);

  if (options.help) return printHelp(0);
  if (options.version) return printVersion();
  if (paths.length === 0) return printHelp(1);

<<<<<<< HEAD
  paths.forEach(path => {
    glob(path, (err, files) => {
      if (err || files.length === 0) {
        console.log("Unable to resolve path: " + path);
        console.error(err);
        process.exit(1);
      }

      files.forEach(async file => await formatFileStructure(file));
    });
  });
};
=======
    const filesToStructure = glob.sync(path);
    const filesToFixImports = filesToStructure;
    formatFileStructure(filesToStructure, filesToFixImports);
  })
  // keep at the end
  .parse(process.argv);
>>>>>>> 25b5d08e

if (env.NODE_ENV !== "test") {
  run(argv.slice(2, argv.length));
}<|MERGE_RESOLUTION|>--- conflicted
+++ resolved
@@ -66,27 +66,13 @@
   if (options.version) return printVersion();
   if (paths.length === 0) return printHelp(1);
 
-<<<<<<< HEAD
-  paths.forEach(path => {
-    glob(path, (err, files) => {
-      if (err || files.length === 0) {
-        console.log("Unable to resolve path: " + path);
-        console.error(err);
-        process.exit(1);
-      }
 
-      files.forEach(async file => await formatFileStructure(file));
-    });
-  });
-};
-=======
+paths.forEach(path => {
     const filesToStructure = glob.sync(path);
     const filesToFixImports = filesToStructure;
     formatFileStructure(filesToStructure, filesToFixImports);
-  })
-  // keep at the end
-  .parse(process.argv);
->>>>>>> 25b5d08e
+  });
+};
 
 if (env.NODE_ENV !== "test") {
   run(argv.slice(2, argv.length));
