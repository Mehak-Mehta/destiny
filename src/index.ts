#!/usr/bin/env node

import chalk from "chalk";
import glob from "glob";

import { formatFileStructure } from "./index/formatFileStructure";
import { version } from "../package.json";
import { existsSync, lstatSync, readdirSync } from "fs-extra";
import path from "path";
// import { existsSync } from "fs-extra";

const { argv, env } = process;
const defaults = {
  options: {
    help: false,
    version: false,
    detectRoots: false,
  },
  paths: [],
};

type ParsedArgs = {
  options: { help: boolean; version: boolean; detectRoots: boolean };
  paths: string[];
};

const printVersion = () => console.log("v" + version);
const printHelp = (exitCode: number) => {
  console.log(
    chalk`{blue destiny} - Prettier for file structures.

{bold USAGE}

  {blue destiny} [option...] [{underline path}]

  The {underline path} argument can consist of either a {bold file path} or a {bold glob}.

{bold OPTIONS}

  -V, --version            output version number
  -h, --help               output usage information
  -dr, --detect-roots      structure after the first level
  `
  );

  return process.exit(exitCode);
};

const parseArgs = (args: any[]): ParsedArgs =>
  args.reduce((acc, arg) => {
    switch (arg) {
      case "-h":
      case "--help":
        acc.options.help = true;
        break;
      case "-V":
      case "--version":
        acc.options.version = true;
        break;
      case "-dr":
      case "--detect-roots":
        acc.options.detectRoots = true;
        break;
      default:
        acc.paths.push(arg);
    }

    return acc;
  }, defaults);

const pathsToFiles = (paths: string[], detectRoots: boolean) => {
  const files: string[][] = [];
  while (paths.length) {
    const p = paths.pop();
    if (!p) {
      continue;
    }
    if (glob.hasMagic(p)) {
      const globFiles = glob.sync(p);
      if (!globFiles.length) {
        throw new Error("Could not find any files for: " + p);
      }
      files.push(
        globFiles.filter(x => {
          if (lstatSync(x).isFile()) {
            return true;
          } else {
            console.log("Skipping non files: ", x);
            return false;
          }
        })
      );
    } else if (!existsSync(p)) {
      throw new Error("Unable to resolve the path: " + p);
    } else {
      const stats = lstatSync(p);
      if (stats.isDirectory()) {
        if (detectRoots) {
          paths.push(...readdirSync(path.resolve(p)).map(x => path.join(p, x)));
          detectRoots = false;
        } else {
          paths.push(path.join(p, "/**/*.*"));
        }
      } else if (stats.isFile()) {
        files.push([p]);
      } else {
        console.log("Skipping: ", p);
      }
    }
  }

  return files;
};

export const run = async (args: any[]) => {
  const { options, paths } = parseArgs(args);

  if (options.help) return printHelp(0);
  if (options.version) return printVersion();
  if (paths.length === 0) return printHelp(1);

<<<<<<< HEAD
  const filesToStructure = pathsToFiles(paths, options.detectRoots);
  const filesToFixImports = flatten(filesToStructure);
=======
  const filesToStructure = pathsToFiles(paths);
  const filesToFixImports = filesToStructure.flat();
>>>>>>> c6ff2a48

  if (!filesToStructure.length) {
    console.log("Could not find any files to structure");
    return;
  }

  // console.log("Files to structure:");
  // console.log(filesToStructure);
  await formatFileStructure(filesToStructure, filesToFixImports);
};

if (env.NODE_ENV !== "test") {
  run(argv.slice(2, argv.length));
}<|MERGE_RESOLUTION|>--- conflicted
+++ resolved
@@ -119,13 +119,8 @@
   if (options.version) return printVersion();
   if (paths.length === 0) return printHelp(1);
 
-<<<<<<< HEAD
   const filesToStructure = pathsToFiles(paths, options.detectRoots);
-  const filesToFixImports = flatten(filesToStructure);
-=======
-  const filesToStructure = pathsToFiles(paths);
   const filesToFixImports = filesToStructure.flat();
->>>>>>> c6ff2a48
 
   if (!filesToStructure.length) {
     console.log("Could not find any files to structure");
